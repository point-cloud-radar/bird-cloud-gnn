"""Module for reading the files and passing as datasets to DGL"""

import os
import dgl
import numpy as np
import pandas as pd
import torch
from dgl.data import DGLDataset
from dgl.data.utils import load_graphs
from dgl.data.utils import load_info
from dgl.data.utils import save_graphs
from dgl.data.utils import save_info
from scipy.spatial import KDTree
from tqdm import tqdm


class RadarDataset(DGLDataset):
    """Dataset for DGL created from CSVs in a folder.

    For every labeled point in the point cloud, the number of neighbours in a specific radius is
    checked. If the number of neighbours is big enough, the point is selected. A data point is
    a graph created by taking a selected point and a number of its neighbours.


    Attributes:
        data_folder (str): Folder with the CSV files.
        features (array of str): List of features expected to be present at every CSV file.
        target (str): Target column. 0, 1 or missing expected.
        num_nodes (int): If a point has less than this amount of neighbours, it is ignored.
        max_edge_distance (float): Creates a edge between two nodes if their distance is less than this value.
        max_poi_per_label (int): Select at most this amount of POIs. If there are more POIs, they are chosen randomly.
    """

    missing_indicator_skip_columns = [
        "range",
        "azimuth",
        "elevation",
        "x",
        "y",
        "z",
        "centered_x",
        "centered_y",
    ]

    # pylint: disable=too-many-arguments
    def __init__(
        self,
        data,
        features,
        target,
        name="Radar",
        num_nodes=100,
        max_edge_distance=50.0,
        max_poi_per_label=200,
        points_of_interest=None,
<<<<<<< HEAD
        skip_cache=False,
=======
        use_missing_indicator_columns=False,
        add_edges_to_poi=False,
>>>>>>> 0ad3dfcf
    ):
        """Constructor

        Args:
            data (str or pandas.DataFrame): Folder with the CSV/parquet files, the path to a CSV/parquet file or a pandas.DataFrame.
            features (array of str): List of features expected to be present in every CSV file.
                If "centered_x" and/or "centered_y" are included these are calculated on the fly.
            target (str): Target column. 0, 1 or missing expected.
            num_nodes (int, optional): Number of selected neighbours. Defaults to 100.
            max_edge_distance (float, optional): Creates a edge between two nodes if their distance
                is less than this value. Default to 50.0.
            points_of_interest (array of int, optional): If `data` is a pandas.Dataframe only generate graphs for these points
<<<<<<< HEAD
            skip_cache (logical): If true not cache is saved to disk
=======
            use_missing_indicator_columns (bool, optional): Whether to add columns of 0s and 1s indicating values that are missing.
            add_edges_to_poi (bool, optional): Whether to add extra edges to the point of interest regardless of the edge distance.
>>>>>>> 0ad3dfcf

        Raises:
            ValueError: If `data` is not a valid folder, file or pandas.DataFrame
            ValueError: 'points_of_interest' can only be used for pandas.Dataframe

        """

        self.data_path = None
        self.input_data = None
        if (points_of_interest is not None) and (not isinstance(data, pd.DataFrame)):
            raise ValueError(
                "'points_of_interest' can only be used for pandas.Dataframe"
            )
        if isinstance(data, pd.DataFrame):
            self.input_data = data
            data_hash = pd.util.hash_pandas_object(data).sum()
        elif os.path.isdir(data) or os.path.isfile(data):
            self.data_path = data
            data_hash = data
        else:
            raise ValueError(
                "'data' argument must be a folder, file or pandas.DataFrame"
            )

        self._name = name
        self.features = features
        self.target = target
        self.num_nodes = num_nodes
        self.max_edge_distance = max_edge_distance
        self.max_poi_per_label = max_poi_per_label
        self.points_of_interest = points_of_interest
        self.use_missing_indicator_columns = use_missing_indicator_columns
        self.add_edges_to_poi = add_edges_to_poi
        if use_missing_indicator_columns:
            self.features = self.features + [
                c + "_isna"
                for c in self.features
                if c not in RadarDataset.missing_indicator_skip_columns
            ]
        self.graphs = []
        self.labels = []
        self.origin = pd.Categorical([])
        self.skip_cache = skip_cache
        super().__init__(
            name=name,
            hash_key=(
                name,
                data_hash,
                features,
                target,
                max_edge_distance,
                max_poi_per_label,
                num_nodes,
                points_of_interest,
                use_missing_indicator_columns,
                add_edges_to_poi,
            ),
        )

    def oneline_description(self):
        """Description of the dataset to uniquely identify it in logs"""
        return (
            "-".join(
                [
                    self.hash,
                    f"MED_{self.max_edge_distance}",
                    f"NN_{self.num_nodes}",
                    f"MPPL_{self.max_poi_per_label}",
                    f"UMIC_{self.use_missing_indicator_columns}",
                    f"AETP_{self.add_edges_to_poi}",
                ]
            )
            + "-features_"
            + "-".join(self.features)
        )

    def _read_one_file(self, data_path):
        """Reads a file and creates the graphs and labels for it."""
        split_on_dots = data_path.split(".")
        if (
            split_on_dots[-1] not in ["csv", "parquet"]
            and ".".join(split_on_dots[-2:]) != "csv.gz"
        ):
            return
        if split_on_dots[-1] == "parquet":
            data = pd.read_parquet(data_path)
        else:
            data = pd.read_csv(data_path)
        self._process_data(data, origin=data_path)

    # pylint: disable=too-many-branches
    def _process_data(self, data, origin=""):
        xyz = ["x", "y", "z"]

        data = data.drop(
            data[
                np.logical_or(
                    data.range > 100000,
                    np.logical_or(data.z > 10000, data.range < 5000),
                )
            ].index
        ).reset_index(drop=True)
        if len(data) < self.num_nodes:
            print(
                f"Warning: There are not enough points in {origin} to form neighbourhood of size {self.num_nodes}"
            )
            return

        data_xyz = data[xyz]
        # remove the special features so they can be generated later
        temp_features = self.features.copy()
        if "centered_x" in temp_features:
            temp_features.remove("centered_x")
        if "centered_y" in temp_features:
            temp_features.remove("centered_y")

        if self.use_missing_indicator_columns:
            for column in temp_features:
                if (
                    column in RadarDataset.missing_indicator_skip_columns
                    or "_isna" in column
                ):
                    continue
                data[column + "_isna"] = data[column].isna().astype("float64")

        data_features = data[temp_features].fillna(0)

        data_target = data[self.target]

        def sample_or_all(input_array, k):
            if len(input_array) <= k:
                return input_array

            rng = np.random.default_rng()
            return rng.choice(input_array, k, replace=False)

        if self.points_of_interest is not None:
            points_of_interest = self.points_of_interest
        else:
            points_of_interest = np.concatenate(
                [
                    sample_or_all(
                        data[data[self.target] == label].index.to_numpy(),
                        self.max_poi_per_label,
                    )
                    for label in [0, 1]  # Current possible labels
                ]
            )

        if self.num_nodes > 1:
            tree = KDTree(data_xyz)
            _, poi_indexes = tree.query(
                data_xyz.loc[points_of_interest], self.num_nodes
            )
        else:
            poi_indexes = np.reshape(points_of_interest, (-1, 1))
        self.labels = np.concatenate(
            (self.labels, data_target.values[points_of_interest])
        )
        for _, indexes in enumerate(poi_indexes):
            local_xyz = data_xyz.iloc[indexes].reset_index(drop=True)
            local_data = data_features.iloc[indexes].reset_index(drop=True)

            if self.num_nodes > 1:
                local_tree = KDTree(local_xyz)
                distances = local_tree.sparse_distance_matrix(
                    local_tree, self.max_edge_distance, output_type="coo_matrix"
                )
                distances_row = distances.row
                distances_col = distances.col
                distances_data = distances.data
                if self.add_edges_to_poi:
                    to_poi = local_tree.query(local_xyz.loc[0, :], self.num_nodes)
                    distances_row = np.concatenate(
                        (
                            distances_row,
                            to_poi[1],
                            np.zeros(self.num_nodes, dtype="int"),
                        )
                    )
                    distances_col = np.concatenate(
                        (
                            distances_col,
                            np.zeros(self.num_nodes, dtype="int"),
                            to_poi[1],
                        )
                    )
                    distances_data = np.concatenate(
                        (distances_data, to_poi[0], to_poi[0])
                    )
                graph = dgl.graph((distances_row, distances_col))
            else:
                distances_data = np.array([0])
                graph = dgl.graph(([0], [0]))

            # calculate special features on the fly for each graph
            if "centered_x" in self.features:
                local_data["centered_x"] = local_xyz["x"] - local_xyz.loc[0, "x"]
            if "centered_y" in self.features:
                local_data["centered_y"] = local_xyz["y"] - local_xyz.loc[0, "y"]

            local_data = local_data[self.features]

            graph.ndata["x"] = torch.tensor(local_data.values)
            graph.edata["a"] = torch.tensor(distances_data)
            graph = graph.to_simple(copy_ndata=True, copy_edata=True)
            self.graphs.append(graph)
        if origin == "":
            origin = pd.util.hash_pandas_object(data).to_string()
        self.origin = pd.api.types.union_categoricals(
            [self.origin, pd.Categorical([origin]).repeat(poi_indexes.shape[0])]
        )

    def process(self):
        """Internal function for the DGLDataset. Process the folder to create the graphs."""

        self.graphs = []
        self.labels = np.array([])
        if self.data_path is not None:
            if os.path.isdir(self.data_path):
                print("Reading data from folder")
                data_files = sorted(os.listdir(self.data_path))
                progress_bar = tqdm(total=len(data_files))
                for data_file in data_files:
                    self._read_one_file(os.path.join(self.data_path, data_file))
                    progress_bar.set_postfix({"Data file": data_file})
                    progress_bar.update(1)
            elif os.path.isfile(self.data_path):
                self._read_one_file(self.data_path)
            else:
                raise ValueError("`data_path` is neither a file nor a directory")

        elif self.input_data is not None:
            self._process_data(self.input_data)
        else:
            raise ValueError(
                "Missing input. Either self.data_path or self.input_data needs to be defined."
            )

        if len(self.graphs) == 0:
            print("Warning: No graphs selected under rules passed")
        self.labels = torch.LongTensor(self.labels)

    def save(self):
        if len(self.graphs) == 0:
            return
        if self.skip_cache:
            return
        graph_path = os.path.join(
            self.cache_dir(), f"dataset_storage_{self.name}_{self.hash}.bin"
        )
        info_path = os.path.join(
            self.cache_dir(), f"dataset_storage_{self.name}_{self.hash}.pkl"
        )
        save_graphs(str(graph_path), self.graphs, {"labels": self.labels})
        save_info(
            str(info_path),
            {
                "data_path": self.data_path,
                "features": self.features,
                "max_edge_distance": self.max_edge_distance,
                "max_poi_per_label": self.max_poi_per_label,
                "num_nodes": self.num_nodes,
                "origin": self.origin,
                "target": self.target,
                "points_of_interest": self.points_of_interest,
                "use_missing_indicator_columns": self.use_missing_indicator_columns,
                "add_edges_to_poi": self.add_edges_to_poi,
            },
        )

    def load(self):
        graph_path = os.path.join(
            self.cache_dir(), f"dataset_storage_{self.name}_{self.hash}.bin"
        )
        info_path = os.path.join(
            self.cache_dir(), f"dataset_storage_{self.name}_{self.hash}.pkl"
        )
        graphs, label_dict = load_graphs(str(graph_path))
        info = load_info(str(info_path))

        self.graphs = graphs
        self.labels = label_dict["labels"]

        self.data_path = info["data_path"]
        self.features = info["features"]
        self.max_edge_distance = info["max_edge_distance"]
        self.max_poi_per_label = info["max_poi_per_label"]
        self.num_nodes = info["num_nodes"]
        self.origin = info["origin"]
        self.target = info["target"]
        self.points_of_interest = info["points_of_interest"]
        self.use_missing_indicator_columns = info["use_missing_indicator_columns"]
        self.add_edges_to_poi = info["add_edges_to_poi"]

    def cache_dir(self):
        if self.data_path is None:
            directory = self.save_dir
        elif os.path.isdir(self.data_path):
            directory = self.data_path
        elif os.path.isfile(self.data_path):
            directory = os.path.dirname(self.data_path)
        else:
            raise ValueError(
                "Missing input. Either self.data_path or self.input_data needs to be defined."
            )
        return directory

    def has_cache(self):
        graph_path = os.path.join(
            self.cache_dir(), f"dataset_storage_{self.name}_{self.hash}.bin"
        )
        info_path = os.path.join(
            self.cache_dir(), f"dataset_storage_{self.name}_{self.hash}.pkl"
        )
        if os.path.exists(graph_path) and os.path.exists(info_path):
            return True
        return False

    def __getitem__(self, i):
        return self.graphs[i], self.labels[i]

    def __len__(self):
        return len(self.graphs)<|MERGE_RESOLUTION|>--- conflicted
+++ resolved
@@ -53,12 +53,9 @@
         max_edge_distance=50.0,
         max_poi_per_label=200,
         points_of_interest=None,
-<<<<<<< HEAD
-        skip_cache=False,
-=======
         use_missing_indicator_columns=False,
         add_edges_to_poi=False,
->>>>>>> 0ad3dfcf
+        skip_cache=False,
     ):
         """Constructor
 
@@ -71,12 +68,10 @@
             max_edge_distance (float, optional): Creates a edge between two nodes if their distance
                 is less than this value. Default to 50.0.
             points_of_interest (array of int, optional): If `data` is a pandas.Dataframe only generate graphs for these points
-<<<<<<< HEAD
-            skip_cache (logical): If true not cache is saved to disk
-=======
             use_missing_indicator_columns (bool, optional): Whether to add columns of 0s and 1s indicating values that are missing.
             add_edges_to_poi (bool, optional): Whether to add extra edges to the point of interest regardless of the edge distance.
->>>>>>> 0ad3dfcf
+            skip_cache (logical): If true not cache is saved to disk
+
 
         Raises:
             ValueError: If `data` is not a valid folder, file or pandas.DataFrame
